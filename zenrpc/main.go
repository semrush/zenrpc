package main

import (
	"bytes"
	"flag"
	"fmt"
	"go/format"
	"os"
	"path/filepath"
	"time"

<<<<<<< HEAD
	"github.com/devimteam/zenrpc/parser"
=======
	"github.com/semrush/zenrpc/parser"
>>>>>>> b196a4c8
)

const (
	version = "1.1.0"

	openIssueURL = "https://github.com/semrush/zenrpc/issues/new"
	githubURL    = "https://github.com/semrush/zenrpc"
)

var (
<<<<<<< HEAD
	useStringCase = flag.String("endpoint-format", "lower", "use predeclared string format for methods endpoints: available formats: lower, no, snake, url, dot")
	scopeSep      = flag.String("scope-sep", ".", "this parameter will be used as separator between scopes")
	verbose       = flag.Bool("v", true, "when false, allows you to omit service listing")
	filename      = flag.String("file", "", "TODO")
=======
	useStringCase = flag.String("endpoint-format", "lower", "use predeclared string format for methods endpoints: available formats: lower, no, snake")
	verbose       = flag.Bool("v", true, "when false, allows you to omit service listing")
	filename      = flag.String("file", "", "is used for passing file name clearly and directly.")
>>>>>>> b196a4c8
)

func init() {
	flag.Parse()
<<<<<<< HEAD
=======
	flag.CommandLine.SetOutput(os.Stdout)
>>>>>>> b196a4c8
	if *filename == "" {
		*filename = os.Getenv("GOFILE")
	}
}

func main() {
	start := time.Now()
	fmt.Printf("Generator version: %s\n", version)

	if *filename == "" {
		fmt.Fprintln(os.Stderr, "File path is empty")
		os.Exit(1)
	}

	fmt.Printf("Entrypoint: %s\n", *filename)

<<<<<<< HEAD
	pi := parser.NewPackageInfo(*useStringCase, *scopeSep)
=======
	pi := parser.NewPackageInfo(*useStringCase)
>>>>>>> b196a4c8
	if err := pi.Parse(*filename); err != nil {
		printError(err)
		os.Exit(1)
	}

	if len(pi.Services) == 0 {
		fmt.Fprintln(os.Stderr, "Services not found")
		os.Exit(1)
	}

	outputFileName, err := generateFile(pi)
	if err != nil {
		printError(err)
		os.Exit(1)
	}

	fmt.Printf("Generated: %s\n", outputFileName)
	fmt.Printf("Duration: %dms\n", int64(time.Since(start)/time.Millisecond))
	if *verbose {
		fmt.Println()
		fmt.Print(pi)
		fmt.Println()
	}
}

func printError(err error) {
	// print error to stderr
	fmt.Fprintf(os.Stderr, "Error: %s\n", err)

	// print contact information to stdout
	fmt.Println("\nYou may help us and create issue:")
	fmt.Printf("\t%s\n", openIssueURL)
	fmt.Println("For more information, see:")
	fmt.Printf("\t%s\n\n", githubURL)
<<<<<<< HEAD
	flag.Usage()
=======
	fmt.Printf("Usage of %s:\n", os.Args[0])
	flag.PrintDefaults()
>>>>>>> b196a4c8
}

func generateFile(pi *parser.PackageInfo) (string, error) {
	outputFileName := filepath.Join(pi.Dir, pi.PackageName+parser.GenerateFileSuffix)

	output := new(bytes.Buffer)
	if err := serviceTemplate.Execute(output, pi); err != nil {
		return outputFileName, err
	}

	source, err := format.Source(output.Bytes())
	if err != nil {
		return outputFileName, err
	}

	file, err := os.Create(outputFileName)
	if err != nil {
		return outputFileName, err
	}
	defer file.Close()

	if _, err = file.Write(source); err != nil {
		return outputFileName, err
	}

	return outputFileName, nil
}<|MERGE_RESOLUTION|>--- conflicted
+++ resolved
@@ -9,11 +9,7 @@
 	"path/filepath"
 	"time"
 
-<<<<<<< HEAD
-	"github.com/devimteam/zenrpc/parser"
-=======
 	"github.com/semrush/zenrpc/parser"
->>>>>>> b196a4c8
 )
 
 const (
@@ -24,24 +20,14 @@
 )
 
 var (
-<<<<<<< HEAD
-	useStringCase = flag.String("endpoint-format", "lower", "use predeclared string format for methods endpoints: available formats: lower, no, snake, url, dot")
-	scopeSep      = flag.String("scope-sep", ".", "this parameter will be used as separator between scopes")
-	verbose       = flag.Bool("v", true, "when false, allows you to omit service listing")
-	filename      = flag.String("file", "", "TODO")
-=======
 	useStringCase = flag.String("endpoint-format", "lower", "use predeclared string format for methods endpoints: available formats: lower, no, snake")
 	verbose       = flag.Bool("v", true, "when false, allows you to omit service listing")
 	filename      = flag.String("file", "", "is used for passing file name clearly and directly.")
->>>>>>> b196a4c8
 )
 
 func init() {
 	flag.Parse()
-<<<<<<< HEAD
-=======
 	flag.CommandLine.SetOutput(os.Stdout)
->>>>>>> b196a4c8
 	if *filename == "" {
 		*filename = os.Getenv("GOFILE")
 	}
@@ -58,11 +44,7 @@
 
 	fmt.Printf("Entrypoint: %s\n", *filename)
 
-<<<<<<< HEAD
-	pi := parser.NewPackageInfo(*useStringCase, *scopeSep)
-=======
 	pi := parser.NewPackageInfo(*useStringCase)
->>>>>>> b196a4c8
 	if err := pi.Parse(*filename); err != nil {
 		printError(err)
 		os.Exit(1)
@@ -97,12 +79,8 @@
 	fmt.Printf("\t%s\n", openIssueURL)
 	fmt.Println("For more information, see:")
 	fmt.Printf("\t%s\n\n", githubURL)
-<<<<<<< HEAD
-	flag.Usage()
-=======
 	fmt.Printf("Usage of %s:\n", os.Args[0])
 	flag.PrintDefaults()
->>>>>>> b196a4c8
 }
 
 func generateFile(pi *parser.PackageInfo) (string, error) {
